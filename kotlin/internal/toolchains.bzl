# Copyright 2018 The Bazel Authors. All rights reserved.
#
# Licensed under the Apache License, Version 2.0 (the "License");
# you may not use this file except in compliance with the License.
# You may obtain a copy of the License at
#
#    http://www.apache.org/licenses/LICENSE-2.0
#
# Unless required by applicable law or agreed to in writing, software
# distributed under the License is distributed on an "AS IS" BASIS,
# WITHOUT WARRANTIES OR CONDITIONS OF ANY KIND, either express or implied.
# See the License for the specific language governing permissions and
# limitations under the License.
load("@bazel_skylib//rules:common_settings.bzl", "BuildSettingInfo")
load("@rules_java//java:defs.bzl", "JavaInfo", "java_common")
load(
    "//kotlin/internal:defs.bzl",
    _KT_COMPILER_REPO = "KT_COMPILER_REPO",
    _TOOLCHAIN_TYPE = "TOOLCHAIN_TYPE",
)
load(
    "//kotlin/internal:opts.bzl",
    "JavacOptions",
    "KotlincOptions",
    "kt_javac_options",
    "kt_kotlinc_options",
)

"""Kotlin Toolchains

This file contains macros for defining and registering specific toolchains.

### Examples

To override a tool chain use the appropriate macro in a `BUILD` file to declare the toolchain:

```bzl
load("@rules_kotlin//kotlin:toolchains.bzl", "define_kt_toolchain")

define_kt_toolchain(
    name= "custom_toolchain",
    api_version = "1.6",
    language_version = "1.6",
)
```
and then register it in the `WORKSPACE`:
```bzl
register_toolchains("//:custom_toolchain")
```
"""

def _kotlin_toolchain_impl(ctx):
    compile_time_providers = [
        JavaInfo(
            output_jar = jar,
            compile_jar = jar,
            neverlink = True,
        )
        for jar in ctx.files.jvm_stdlibs
    ]
    runtime_providers = [
        JavaInfo(
            output_jar = jar,
            compile_jar = jar,
        )
        for jar in ctx.files.jvm_runtime
    ]

    toolchain = dict(
        language_version = ctx.attr.language_version,
        api_version = ctx.attr.api_version,
        debug = ctx.attr.debug,
        jvm_target = ctx.attr.jvm_target,
        kotlinbuilder = ctx.attr.kotlinbuilder,
        builder_args = [
            "--wrapper_script_flag=--main_advice_classpath=%s" % (
                ":".join([f.path for f in ctx.files.jvm_stdlibs])
            ),
        ],
        jdeps_merger = ctx.attr.jdeps_merger,
        kotlin_home = ctx.attr.kotlin_home,
        jvm_stdlibs = java_common.merge(compile_time_providers + runtime_providers),
        jvm_emit_jdeps = ctx.attr._jvm_emit_jdeps[BuildSettingInfo].value,
        execution_requirements = {
            "supports-workers": "1",
            "supports-multiplex-workers": "1" if ctx.attr.experimental_multiplex_workers else "0",
        },
        experimental_use_abi_jars = ctx.attr.experimental_use_abi_jars,
        experimental_strict_kotlin_deps = ctx.attr.experimental_strict_kotlin_deps,
        experimental_report_unused_deps = ctx.attr.experimental_report_unused_deps,
        experimental_reduce_classpath_mode = ctx.attr.experimental_reduce_classpath_mode,
        javac_options = ctx.attr.javac_options[JavacOptions] if ctx.attr.javac_options else None,
        kotlinc_options = ctx.attr.kotlinc_options[KotlincOptions] if ctx.attr.kotlinc_options else None,
        empty_jar = ctx.file._empty_jar,
        empty_jdeps = ctx.file._empty_jdeps,
        jacocorunner = ctx.attr.jacocorunner,
        experimental_prune_transitive_deps = ctx.attr._experimental_prune_transitive_deps[BuildSettingInfo].value,
    )

    return [
        platform_common.ToolchainInfo(**toolchain),
    ]

_kt_toolchain = rule(
    doc = """The kotlin toolchain. This should not be created directly `define_kt_toolchain` should be used. The
    rules themselves define the toolchain using that macro.""",
    attrs = {
        "kotlin_home": attr.label(
            doc = "the filegroup defining the kotlin home",
            default = Label("@" + _KT_COMPILER_REPO + "//:home"),
            allow_files = True,
        ),
        "kotlinbuilder": attr.label(
            doc = "the kotlin builder executable",
            default = Label("//src/main/kotlin:build"),
            executable = True,
            allow_files = True,
            cfg = "exec",
        ),
        "jdeps_merger": attr.label(
            doc = "the jdeps merger executable",
            default = Label("//src/main/kotlin:jdeps_merger"),
            executable = True,
            allow_files = True,
            cfg = "exec",
        ),
        "language_version": attr.string(
            doc = "this is the -language_version flag [see](https://kotlinlang.org/docs/reference/compatibility.html)",
<<<<<<< HEAD
            default = "2.1",
=======
            default = "1.9",
>>>>>>> e51619c8
            values = [
                "1.1",
                "1.2",
                "1.3",
                "1.4",
                "1.5",
                "1.6",
                "1.7",
                "1.8",
                "1.9",
                "2.0",
                "2.1",
            ],
        ),
        "api_version": attr.string(
            doc = "this is the -api_version flag [see](https://kotlinlang.org/docs/reference/compatibility.html).",
<<<<<<< HEAD
            default = "2.1",
=======
            default = "1.9",
>>>>>>> e51619c8
            values = [
                "1.1",
                "1.2",
                "1.3",
                "1.4",
                "1.5",
                "1.6",
                "1.7",
                "1.8",
                "1.9",
                "2.0",
                "2.1",
            ],
        ),
        "debug": attr.string_list(
            doc = """Debugging tags passed to the builder. Two tags are supported. `timings` will cause the builder to
            print timing information. `trace` will cause the builder to print tracing messages. These tags can be
            enabled via the defines `kt_timings=1` and `kt_trace=1`. These can also be enabled on a per target bases by
            using `tags` attribute defined directly on the rules.""",
            allow_empty = True,
        ),
        "jvm_runtime": attr.label_list(
            doc = "The implicit jvm runtime libraries. This is internal.",
            providers = [JavaInfo],
            cfg = "target",
        ),
        "jvm_stdlibs": attr.label_list(
            doc = "The jvm stdlibs. This is internal.",
            providers = [JavaInfo],
            cfg = "target",
        ),
        "jvm_target": attr.string(
            doc = "the -jvm_target flag. This is only tested at 1.8.",
            default = "1.8",
            values = [
                "1.6",
                "1.8",
                "9",
                "10",
                "11",
                "12",
                "13",
                "15",
                "16",
                "17",
                "18",
                "19",
                "20",
                "21",
            ],
        ),
        "experimental_multiplex_workers": attr.bool(
            doc = """Run workers in multiplex mode.""",
            default = False,
        ),
        "experimental_use_abi_jars": attr.bool(
            doc = """Compile using abi jars. Can be disabled for an individual target using the tag
            `kt_abi_plugin_incompatible`""",
            default = False,
        ),
        "experimental_strict_kotlin_deps": attr.string(
            doc = "Report strict deps violations",
            default = "off",
            values = [
                "off",
                "warn",
                "error",
            ],
        ),
        "experimental_report_unused_deps": attr.string(
            doc = "Report unused dependencies",
            default = "off",
            values = [
                "off",
                "warn",
                "error",
            ],
        ),
        "experimental_reduce_classpath_mode": attr.string(
            doc = "Removes unneeded dependencies from the classpath",
            default = "NONE",
            values = [
                "NONE",
                "KOTLINBUILDER_REDUCED",
            ],
        ),
        "javac_options": attr.label(
            doc = "Compiler options for javac",
            providers = [JavacOptions],
        ),
        "_empty_jar": attr.label(
            doc = """Empty jar for exporting JavaInfos.""",
            allow_single_file = True,
            cfg = "target",
            default = Label("//third_party:empty.jar"),
        ),
        "kotlinc_options": attr.label(
            doc = "Compiler options for kotlinc",
            providers = [KotlincOptions],
        ),
        "_empty_jdeps": attr.label(
            doc = """Empty jdeps for exporting JavaInfos.""",
            allow_single_file = True,
            cfg = "target",
            default = Label("//third_party:empty.jdeps"),
        ),
        "jacocorunner": attr.label(
            default = Label("@bazel_tools//tools/jdk:JacocoCoverage"),
        ),
        "_experimental_prune_transitive_deps": attr.label(
            doc = """If enabled, compilation is performed against only direct dependencies.
            Transitive deps required for compilation must be explicitly added. Using
            kt_experimental_prune_transitive_deps_incompatible tag allows to exclude specific targets""",
            default = Label("//kotlin/settings:experimental_prune_transitive_deps"),
        ),
        "_jvm_emit_jdeps": attr.label(default = "//kotlin/settings:jvm_emit_jdeps"),
    },
    implementation = _kotlin_toolchain_impl,
    provides = [platform_common.ToolchainInfo],
)

_KT_DEFAULT_TOOLCHAIN = Label("//kotlin/internal:default_toolchain")

def kt_register_toolchains():
    """This macro registers the kotlin toolchain."""
    native.register_toolchains(str(_KT_DEFAULT_TOOLCHAIN))

# Evaluating the select in the context of bzl file to get its repository
_DEBUG_SELECT = select({
    str(Label("//kotlin/internal:builder_debug_trace")): ["trace"],
    "//conditions:default": [],
}) + select({
    str(Label("//kotlin/internal:builder_debug_timings")): ["timings"],
    "//conditions:default": [],
})

# Evaluating the labels in the context of bzl file to get its repository
_EXPERIMENTAL_USE_ABI_JARS = str(Label("//kotlin/internal:experimental_use_abi_jars"))
_NOEXPERIMENTAL_USE_ABI_JARS = str(Label("//kotlin/internal:noexperimental_use_abi_jars"))

def define_kt_toolchain(
        name,
        language_version = None,
        api_version = None,
        jvm_target = None,
        experimental_use_abi_jars = False,
        experimental_strict_kotlin_deps = None,
        experimental_report_unused_deps = None,
        experimental_reduce_classpath_mode = None,
        experimental_multiplex_workers = None,
        javac_options = Label("//kotlin/internal:default_javac_options"),
        kotlinc_options = Label("//kotlin/internal:default_kotlinc_options"),
        jvm_stdlibs = None,
        jvm_runtime = None,
        jacocorunner = None,
        exec_compatible_with = None,
        target_compatible_with = None,
        target_settings = None):
    """Define the Kotlin toolchain."""
    impl_name = name + "_impl"

    _kt_toolchain(
        name = impl_name,
        language_version = language_version,
        api_version = api_version,
        jvm_target = jvm_target,
        debug = _DEBUG_SELECT,
        experimental_use_abi_jars = select({
            _EXPERIMENTAL_USE_ABI_JARS: True,
            _NOEXPERIMENTAL_USE_ABI_JARS: False,
            "//conditions:default": experimental_use_abi_jars,
        }),
        experimental_multiplex_workers = experimental_multiplex_workers,
        experimental_strict_kotlin_deps = experimental_strict_kotlin_deps,
        experimental_report_unused_deps = experimental_report_unused_deps,
        experimental_reduce_classpath_mode = experimental_reduce_classpath_mode,
        javac_options = javac_options,
        kotlinc_options = kotlinc_options,
        visibility = ["//visibility:public"],
        jacocorunner = jacocorunner,
        jvm_stdlibs = jvm_stdlibs if jvm_stdlibs != None else [
            Label("//kotlin/compiler:annotations"),
            Label("//kotlin/compiler:kotlin-stdlib"),
            Label("//kotlin/compiler:kotlin-stdlib-jdk7"),
            Label("//kotlin/compiler:kotlin-stdlib-jdk8"),
        ],
        jvm_runtime = jvm_runtime if jvm_runtime != None else [
            Label("//kotlin/compiler:kotlin-stdlib"),
        ],
    )
    native.toolchain(
        name = name,
        toolchain_type = _TOOLCHAIN_TYPE,
        toolchain = impl_name,
        visibility = ["//visibility:public"],
        exec_compatible_with = exec_compatible_with or [],
        target_compatible_with = target_compatible_with or [],
        target_settings = target_settings or [],
    )

def kt_configure_toolchains():
    """
    Defines the toolchain_type and default toolchain for kotlin compilation.

    Must be called in kotlin/internal/BUILD.bazel
    """
    if native.package_name() != "kotlin/internal":
        fail("kt_configure_toolchains must be called in kotlin/internal not %s" % native.package_name())

    kt_kotlinc_options(
        name = "default_kotlinc_options",
        visibility = ["//visibility:public"],
    )

    kt_javac_options(
        name = "default_javac_options",
        visibility = ["//visibility:public"],
    )

    native.config_setting(
        name = "experimental_use_abi_jars",
        values = {"define": "experimental_use_abi_jars=1"},
        visibility = ["//visibility:public"],
    )
    native.config_setting(
        name = "noexperimental_use_abi_jars",
        values = {"define": "experimental_use_abi_jars=0"},
        visibility = ["//visibility:public"],
    )

    native.config_setting(
        name = "builder_debug_timings",
        values = {"define": "kt_timings=1"},
        visibility = ["//visibility:public"],
    )

    native.config_setting(
        name = "experimental_multiplex_workers",
        values = {"define": "kt_multiplex=1"},
        visibility = ["//visibility:public"],
    )

    native.config_setting(
        name = "builder_debug_trace",
        values = {"define": "kt_trace=1"},
        visibility = ["//visibility:public"],
    )

    native.toolchain_type(
        name = "kt_toolchain_type",
        visibility = ["//visibility:public"],
    )

    define_kt_toolchain(
        name = "default_toolchain",
    )<|MERGE_RESOLUTION|>--- conflicted
+++ resolved
@@ -126,11 +126,7 @@
         ),
         "language_version": attr.string(
             doc = "this is the -language_version flag [see](https://kotlinlang.org/docs/reference/compatibility.html)",
-<<<<<<< HEAD
-            default = "2.1",
-=======
-            default = "1.9",
->>>>>>> e51619c8
+            default = "2.0",
             values = [
                 "1.1",
                 "1.2",
@@ -147,11 +143,7 @@
         ),
         "api_version": attr.string(
             doc = "this is the -api_version flag [see](https://kotlinlang.org/docs/reference/compatibility.html).",
-<<<<<<< HEAD
-            default = "2.1",
-=======
-            default = "1.9",
->>>>>>> e51619c8
+            default = "2.0",
             values = [
                 "1.1",
                 "1.2",
